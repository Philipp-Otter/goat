##############################################################
#                                                            #
# GOAT Settings                                              #
#                                                            #
# The  settings are suited for development purpose.          #
# If you're deploying GOAT for production, you need to       #
# consider using k8s config files                            #
#                                                            #        #
#                                                            #
##############################################################

# GLOBAL SETTINGS
COMPOSE_PROJECT_NAME=goat
PROJECT_VERSION=1.2
DOCKER_ID=goatcommunity
DOMAIN_NAME=localhost

# DATABASE ENV
POSTGRES_SERVER=goat_db
POSTGRES_USER=postgres
POSTGRES_PASSWORD=12345678
POSTGRES_OUTER_PORT=55432
PGADMIN_LISTEN_PORT=5050
PGADMIN_DEFAULT_EMAIL=pgadmin@plan4better.de
PGADMIN_DEFAULT_PASSWORD=Tirana_123

# DATABASE STAGING ENV
POSTGRES_DB_STAGING=goat_update
POSTGRES_SERVER_STAGING=db
POSTGRES_USER_STAGING=postgres
POSTGRES_PASSWORD_STAGING=12345678
POSTGRES_OUTER_PORT_STAGING=5432

# API ENV
BACKEND_CORS_ORIGINS=["http://localhost"]
API_SECRET_KEY=12345678
FIRST_ORGANIZATION=Plan4Better
FIRST_SUPERUSER_NAME=FirstUserName
FIRST_SUPERUSER_SURNAME=FirstUserSurname
FIRST_SUPERUSER_PASSWORD=12345678
FIRST_SUPERUSER_EMAIL=firstuser@plan4better.de
FIRST_SUPERUSER_STORAGE=500000 #In kilobytes
FIRST_SUPERUSER_ACTIVE_STUDY_AREA_ID=91620000
SMTP_TLS=True
SMTP_PORT=587
SMTP_HOST=
SMTP_USER=
SMTP_PASSWORD=
EMAILS_FROM_EMAIL=test-reply@plan4better.de
USERS_OPEN_REGISTRATION=False
SENTRY_DSN=
INSTALL_DEV=True
INSTALL_JUPYTER=True
DISABLE_NUMBA_STARTUP_CALL=True
R5_HOST=172.17.0.1
<<<<<<< HEAD
R5_AUTHORIZATION="Basic YWRtaW46YWRtaW4=" # if you want to use R5 with authentication, you need to set this variable to the base64 encoded string
=======
R5_AUTHORIZATION=YWRtaW46YWRtaW4 # if you want to use R5 with authentication, you need to set this variable to the base64 encoded string (!remove equal sign (=) in the end)
>>>>>>> 3dfb5908

# FRONTENDENV
VUE_APP_I18N_LOCALE=en
VUE_APP_I18N_FALLBACK_LOCALE=en
VUE_APP_SEARCH_KEY=ca068d7840bca4
VUE_APP_SEARCH_URL=https://api.locationiq.com/v1
API_BASEURL=http://goat_api:5000/
FONTAWESOME_NPM_AUTH_TOKEN=<|MERGE_RESOLUTION|>--- conflicted
+++ resolved
@@ -53,11 +53,7 @@
 INSTALL_JUPYTER=True
 DISABLE_NUMBA_STARTUP_CALL=True
 R5_HOST=172.17.0.1
-<<<<<<< HEAD
-R5_AUTHORIZATION="Basic YWRtaW46YWRtaW4=" # if you want to use R5 with authentication, you need to set this variable to the base64 encoded string
-=======
 R5_AUTHORIZATION=YWRtaW46YWRtaW4 # if you want to use R5 with authentication, you need to set this variable to the base64 encoded string (!remove equal sign (=) in the end)
->>>>>>> 3dfb5908
 
 # FRONTENDENV
 VUE_APP_I18N_LOCALE=en
