from pydantic import BaseModel

from .heatmap import HeatmapMode, HeatmapProfile
from .isochrone import IsochroneDTO


class BulkIdParameters(BaseModel):
    buffer_distance: int #in meters 
    study_area_ids: list[int]


class OpportunityMatrixParameters(BaseModel):
    bulk_id: str
    calculation_resolution: int
    isochrone_dto: IsochroneDTO

class OpportunityMatrixParameters2(BaseModel):
    bulk_id: list[str]
    calculation_resolution: int
    isochrone_dto: IsochroneDTO

<<<<<<< HEAD
class ConnectivityMatrixParameters(BaseModel):
    mode: str
    profile: str
    study_area_id: int
    max_time: int



ConnectivityMatrixExample = {
    "mode": "walking",
    "profile": "standard",
    "study_area_id": 91620000,
    "max_time": 20
}
=======
class OpportunityMatrixOldParameters(BaseModel):
    calculation_resolution: int
    isochrone_dto: IsochroneDTO
    bulk_resolution: int
    calculation_resolution: int
    buffer_size: float
    speed: float
    travel_time: float
    study_area_ids: list[int]

class ConnectivityHeatmapParameters(BaseModel):
    mode: HeatmapMode
    profile: HeatmapProfile
    study_area_id: int
    max_travel_time: int
    
    
    

ConnectivityHeatmapParametersExample = {
    "mode": "walking",
    "profile": "standard",
    "study_area_id": 91620000,
    "max_travel_time": 20
}
    
>>>>>>> 79964ed5
    
    
BulkIdParametersExample = {
    "buffer_distance": 1000,
    "study_area_ids": [91620000]
}

OpportunityMatrixParametersExample = {
    "bulk_id": ["861f8d55fffffff"],
    "calculation_resolution": 10,
    "isochrone_dto": {
        "mode": "walking",
        "settings": {
            "travel_time": 20,
            "speed": 5,
            "walking_profile": "standard"
        },
        "starting_point": {
            "input": [
            {
                "lat": 48.1502132,
                "lon": 11.5696284
            }
            ]
        },
        "scenario": {
            "id": 0,
            "modus": "default"
        },
        "output": {
            "type": "grid",
            "resolution": 12
        }
        }
}
        <|MERGE_RESOLUTION|>--- conflicted
+++ resolved
@@ -19,7 +19,6 @@
     calculation_resolution: int
     isochrone_dto: IsochroneDTO
 
-<<<<<<< HEAD
 class ConnectivityMatrixParameters(BaseModel):
     mode: str
     profile: str
@@ -34,7 +33,6 @@
     "study_area_id": 91620000,
     "max_time": 20
 }
-=======
 class OpportunityMatrixOldParameters(BaseModel):
     calculation_resolution: int
     isochrone_dto: IsochroneDTO
@@ -61,7 +59,6 @@
     "max_travel_time": 20
 }
     
->>>>>>> 79964ed5
     
     
 BulkIdParametersExample = {
