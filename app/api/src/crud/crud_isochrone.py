--- conflicted
+++ resolved
@@ -46,11 +46,8 @@
     decode_r5_grid,
     delete_dir,
     encode_r5_grid,
-<<<<<<< HEAD
     geometry_to_pixel,
-=======
     group_opportunities_multi_isochrone,
->>>>>>> 0a8d707a
     group_opportunities_single_isochrone,
 )
 
