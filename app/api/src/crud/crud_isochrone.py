--- conflicted
+++ resolved
@@ -39,7 +39,6 @@
 
 
 class CRUDIsochrone:
-<<<<<<< HEAD
     async def read_network(self, db, calculation_type, obj_in, obj_in_data): 
         
         if calculation_type == IsochroneTypeEnum.single:
@@ -56,31 +55,15 @@
 
         read_network_sql = text(sql_text)
         
-=======
-    async def read_network(self, db, isochrone_type, obj_in, obj_in_data):
-        read_network_sql = text(
-            """ 
-        SELECT id, source, target, cost, reverse_cost, coordinates_3857 as geom, length_3857 AS length, starting_ids, starting_geoms
-        FROM basic.fetch_network_routing(ARRAY[:x],ARRAY[:y], :max_cutoff, :speed, :modus, :scenario_id, :routing_profile)
-        """
-        )
-
->>>>>>> 563028f4
         edges_network = read_sql(read_network_sql, legacy_engine, params=obj_in_data)
         starting_id = edges_network.iloc[0].starting_ids
 
         # There was an issue when removing the first row (which only contains the starting point) from the edges. So it was kept.
-<<<<<<< HEAD
-=======
-        edges_network = edges_network.drop(["starting_ids", "starting_geoms"], axis=1)
-
->>>>>>> 563028f4
         distance_limits = list(
             range(
                 obj_in.max_cutoff // obj_in.n, obj_in.max_cutoff + 1, obj_in.max_cutoff // obj_in.n
             )
         )
-<<<<<<< HEAD
         
         if calculation_type == IsochroneTypeEnum.single:
             starting_point_geom = str(GeoDataFrame(
@@ -91,28 +74,6 @@
             starting_point_geom = str(edges_network["starting_geoms"].iloc[0])
 
         edges_network = edges_network.drop(["starting_ids", "starting_geoms"], axis = 1)
-=======
-
-        starting_point_geom = str(
-            GeoDataFrame(
-                {"geometry": Point(edges_network.iloc[-1:]["geom"].values[0][0])},
-                crs="EPSG:3857",
-                index=[0],
-            )
-            .to_crs("EPSG:4326")
-            .to_wkt()["geometry"]
-            .iloc[0]
-        )
-        return edges_network, starting_id, starting_point_geom, distance_limits
-
-    async def compute_isochrone(
-        self, db: AsyncSession, *, obj_in: IsochroneSingle, return_network=False
-    ):
-        obj_in_data = jsonable_encoder(obj_in)
-        edges_network, starting_id, starting_point_geom, distance_limits = await self.read_network(
-            db, "single", obj_in, obj_in_data
-        )
->>>>>>> 563028f4
 
         obj_starting_point = models.IsochroneCalculation(
             calculation_type=calculation_type,
@@ -128,16 +89,8 @@
         db.add(obj_starting_point)
         await db.commit()
         await db.refresh(obj_starting_point)
-<<<<<<< HEAD
 
         return edges_network, starting_id, distance_limits, obj_starting_point
-=======
-
-        obj_in_data["starting_point_id"] = obj_starting_point.id
-
-        result = isochrone_cpp(edges_network, starting_id, distance_limits)
-        isochrones = {"isochrone_calculation_id": [], "geometry": [], "step": []}
->>>>>>> 563028f4
 
     def result_to_gdf(self, result, starting_id):
         isochrones = {}
@@ -225,7 +178,6 @@
         self, db: AsyncSession, *, obj_in: IsochroneMulti, return_network=False
     ) -> GeoDataFrame:
         obj_in_data = jsonable_encoder(obj_in)
-<<<<<<< HEAD
         edges_network, starting_id, distance_limits, obj_starting_point = await self.read_network(db, IsochroneTypeEnum.multi.value, obj_in, obj_in_data)
         obj_in_data["starting_point_id"] = starting_id
 
@@ -233,66 +185,6 @@
         isochrone_gdf = self.result_to_gdf(result, obj_starting_point.id)
 
         return isochrone_gdf
-=======
-        read_network_sql = text(
-            """ 
-        SELECT id, source, target, cost, reverse_cost, coordinates_3857 as geom, length_3857 AS length, starting_ids, starting_geoms
-        FROM basic.fetch_network_routing_multi(ARRAY[:x],ARRAY[:y], :max_cutoff, :speed, :modus, :scenario_id, :routing_profile)
-        """
-        )
-        edges_network = read_sql(read_network_sql, legacy_engine, params=obj_in_data)
-
-        starting_id = edges_network.iloc[0].starting_ids
-
-        # There was an issue when removing the first row (which only contains the starting point) from the edges. So it was kept.
-        edges_network = edges_network.drop(["starting_ids", "starting_geoms"], axis=1)
-
-        distance_limits = list(
-            range(
-                obj_in.max_cutoff // obj_in.n, obj_in.max_cutoff + 1, obj_in.max_cutoff // obj_in.n
-            )
-        )
-
-        db.add(obj_starting_point)
-        await db.commit()
-        await db.refresh(obj_starting_point)
-
-        obj_in_data["starting_point_id"] = obj_starting_point.id
-
-        result = isochrone_cpp(edges_network, starting_id, distance_limits)
-        isochrones = {"isochrone_calculation_id": [], "geometry": [], "step": []}
-
-        for isochrone_result in result.isochrone:
-            isochrones["isochrone_calculation_id"] = [
-                obj_starting_point.id
-            ] * isochrone_result.shape.__len__()
-            for step, shape in isochrone_result.shape.items():
-                isochrones["geometry"].append(MultiPolygon([Polygon(shape)]))
-                isochrones["step"].append(step)
-        isochrone_gdf = GeoDataFrame(isochrones, crs="EPSG:3857").to_crs("EPSG:4326")
-        isochrone_gdf.rename_geometry("geom", inplace=True)
-        isochrone_gdf.to_postgis(
-            name="isochrone_feature", con=legacy_engine, schema="customer", if_exists="append"
-        )
-
-        # Compute reached opportunities
-        sql = text(
-            """SELECT * FROM basic.thematic_data_sum(:user_id,:starting_point_id,:modus,:scenario_id,:active_upload_ids) ORDER BY isochrone_feature_step"""
-        )
-        result_opportunities = await db.execute(sql, obj_in_data)
-        await db.commit()
-
-        arr_reached_opportunities = []
-        for i in result_opportunities:
-            arr_reached_opportunities.append(i[2])
-
-        isochrone_gdf = isochrone_gdf.sort_values(by=["step"])
-        isochrone_gdf.insert(3, "reached_opportunities", arr_reached_opportunities, True)
-        isochrone_gdf.insert(4, "modus", obj_in.modus, True)
-        return_obj = {"isochrones": isochrone_gdf}
-
-        return return_obj
->>>>>>> 563028f4
 
     async def calculate_single_isochrone(
         self, db: AsyncSession, *, obj_in: IsochroneSingle
@@ -347,7 +239,6 @@
 
     async def calculate_multi_isochrones(
         self, db: AsyncSession, *, obj_in: IsochroneMulti
-<<<<<<< HEAD
     ) -> GeoDataFrame:
 
         await self.compute_multi_isochrone(db, obj_in=obj_in, return_network=False)
@@ -370,16 +261,6 @@
                 pd.concat([isochrones_default, isochrones_scenario])
             )
         return result
-=======
-    ) -> FeatureCollection:
-        obj_in_data = jsonable_encoder(obj_in)
-        sql = text(
-            """SELECT * FROM multi_isochrones_api(:user_id,:minutes,:speed,:n,:routing_profile,:alphashape_parameter,:modus,:region_type,:region,:amenities, :scenario_id, :active_upload_ids)"""
-        )
-        result = await db.execute(sql, obj_in_data)
-        await db.commit()
-        return to_feature_collection(result)
->>>>>>> 563028f4
 
     async def count_pois_multi_isochrones(
         self, db: AsyncSession, *, obj_in: IsochroneMultiCountPois
@@ -417,8 +298,7 @@
             active_upload_ids=obj_in.active_upload_ids,
             x=obj_in_data["x"],
             y=obj_in_data["y"]
-        )
-        
+        )   
         
         #Compute Multi-Isochrones
         isochrones_result = await self.compute_multi_isochrone(db, obj_in=obj_multi_isochrones, return_network=False)
@@ -478,7 +358,6 @@
         response.headers["Content-Disposition"] = "attachment; filename={}.zip".format(file_name)
         return response
 
-
 isochrone = CRUDIsochrone()
 
 
