--- conflicted
+++ resolved
@@ -4,10 +4,7 @@
 import shutil
 import time
 import uuid
-<<<<<<< HEAD
 from collections import defaultdict
-=======
->>>>>>> 92009225
 from errno import ELOOP
 from typing import Any
 
@@ -47,17 +44,14 @@
     decode_r5_grid,
     delete_dir,
     encode_r5_grid,
-<<<<<<< HEAD
     merge_dicts,
     remove_keys,
-=======
     geometry_to_pixel,
     group_opportunities_multi_isochrone,
     group_opportunities_single_isochrone,
     is_inside_sm_parallel,
     web_mercator_to_wgs84,
     wgs84_to_web_mercator,
->>>>>>> 92009225
 )
 
 web_mercator_proj = pyproj.Proj("EPSG:3857")
@@ -394,7 +388,6 @@
 
 
 class CRUDIsochrone:
-<<<<<<< HEAD
     def restructure_dict(self, original_dict, max_minute=None):
         """
         Restructures a dictionary of counts of various categories at different minutes
@@ -452,10 +445,7 @@
         # Step 5: Return the newly created dictionary
         return new_dict
 
-    async def read_network(self, db, obj_in: IsochroneDTO, current_user, isochrone_type) -> Any:
-=======
     async def read_network(self, db, obj_in: IsochroneDTO, current_user, isochrone_type, table_prefix=None) -> Any:
->>>>>>> 92009225
 
         sql_text = ""
         if isochrone_type == IsochroneTypeEnum.single.value:
