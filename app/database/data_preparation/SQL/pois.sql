DROP TABLE IF EXISTS pois CASCADE;
CREATE TABLE pois as (


-- all amenities, excluding shops, schools and kindergartens
SELECT osm_id,'point' as origin_geometry, access,"addr:housenumber" as housenumber, amenity, shop, 
tags -> 'origin' AS origin, tags -> 'organic' AS organic, denomination,brand,name,
operator,public_transport,railway,religion,tags -> 'opening_hours' as opening_hours, ref,tags, way as geom, tags -> 'wheelchair' as wheelchair  
FROM planet_osm_point
WHERE amenity IS NOT NULL AND shop IS NULL AND amenity <> 'school' AND amenity <> 'kindergarten'

UNION ALL
-- same block to edit--

--all playgrounds (insert leisure as amenity)

SELECT osm_id,'point' as origin_geometry, access,"addr:housenumber" as housenumber, leisure AS amenity, shop, 
tags -> 'origin' AS origin, tags -> 'organic' AS organic, denomination,brand,name,
operator,public_transport,railway,religion,tags -> 'opening_hours' as opening_hours, ref,tags, way as geom, tags -> 'wheelchair' as wheelchair  
FROM planet_osm_point
WHERE leisure = 'playground'

UNION ALL

SELECT osm_id,'polygon' as origin_geometry, access,"addr:housenumber" as housenumber, leisure AS amenity, shop, 
tags -> 'origin' AS origin, tags -> 'organic' AS organic, denomination,brand,name,
operator,public_transport,railway,religion,tags -> 'opening_hours' as opening_hours, ref,tags, st_centroid(way) as geom, tags -> 'wheelchair' as wheelchair  
FROM planet_osm_polygon
WHERE leisure = 'playground'

--end same block

UNION ALL 
-- all shops that don't have an amenity'
SELECT osm_id,'point' as origin_geometry, access,"addr:housenumber" as housenumber, amenity, shop, 
tags -> 'origin' AS origin, tags -> 'organic' AS organic, denomination,brand,name,
operator,public_transport,railway,religion,tags -> 'opening_hours' as opening_hours, ref,tags, way as geom, tags -> 'wheelchair' as wheelchair  
FROM planet_osm_point
WHERE shop IS NOT NULL AND amenity IS NULL

UNION ALL 
-- all amenities that are not schools
SELECT osm_id, 'polygon' as origin_geometry, access,"addr:housenumber" as housenumber, amenity, shop, 
tags -> 'origin' AS origin, tags -> 'organic' AS organic, denomination,brand,name,
operator,public_transport,railway,religion,tags -> 'opening_hours' as opening_hours, ref,tags, st_centroid(way) as geom, tags -> 'wheelchair' as wheelchair  
FROM planet_osm_polygon
WHERE amenity IS NOT NULL AND amenity <> 'school' AND amenity <> 'kindergarten'

UNION ALL 
-- all shops
SELECT osm_id,'polygon' as origin_geometry, access,"addr:housenumber" as housenumber, amenity, shop, 
tags -> 'origin' AS origin, tags -> 'organic' AS organic, denomination,brand,name,
operator,public_transport,railway,religion,tags -> 'opening_hours' as opening_hours, ref,tags, st_centroid(way) as geom, tags -> 'wheelchair' as wheelchair  
FROM planet_osm_polygon
WHERE shop IS NOT NULL 

UNION ALL
-- all tourism
SELECT osm_id,'point' as origin_geometry, access,"addr:housenumber" as housenumber, tourism, shop, 
tags -> 'origin' AS origin, tags -> 'organic' AS organic, denomination,brand,name,
operator,public_transport,railway,religion,tags -> 'opening_hours' as opening_hours, ref,tags, way as geom, tags -> 'wheelchair' as wheelchair  
FROM planet_osm_point
WHERE tourism IS NOT NULL

UNION ALL

-- all sports (sport stuff is usually not tagged with amenity, but with leisure=* and sport=*)

SELECT osm_id,'point' as origin_geometry, access,"addr:housenumber" as housenumber, 'sport' AS amenity, shop, 
tags -> 'origin' AS origin, tags -> 'organic' AS organic, denomination,brand,name,
operator,public_transport,railway,religion,tags -> 'opening_hours' as opening_hours, ref, tags||hstore('sport', sport)||hstore('leisure', leisure)  AS tags, way as geom,
tags -> 'wheelchair' as wheelchair  
FROM planet_osm_point
WHERE (sport IS NOT NULL
OR leisure = any (SELECT (jsonb_array_elements_text((select_from_variable_container_o('amenity_config')->'leisure'->'add')::jsonb))))
AND leisure !=(SELECT (jsonb_array_elements_text((select_from_variable_container_o('amenity_config')->'leisure'->'discard')::jsonb)))
AND sport !=(SELECT (jsonb_array_elements_text((select_from_variable_container_o('amenity_config')->'sport'->'discard')::jsonb)))

UNION ALL

SELECT osm_id,'polygon' as origin_geometry, access,"addr:housenumber" as housenumber, 'sport' AS amenity, shop, 
tags -> 'origin' AS origin, tags -> 'organic' AS organic, denomination,brand,name,
operator,public_transport,railway,religion,tags -> 'opening_hours' as opening_hours, ref, tags||hstore('sport', sport)||hstore('leisure', leisure)  AS tags, st_centroid(way) as geom,
tags -> 'wheelchair' as wheelchair  
FROM planet_osm_polygon
WHERE (sport IS NOT NULL
OR leisure = any (SELECT (jsonb_array_elements_text((select_from_variable_container_o('amenity_config')->'leisure'->'add')::jsonb))))
AND leisure !=(SELECT (jsonb_array_elements_text((select_from_variable_container_o('amenity_config')->'leisure'->'discard')::jsonb)))
AND sport !=(SELECT (jsonb_array_elements_text((select_from_variable_container_o('amenity_config')->'sport'->'discard')::jsonb)))

UNION ALL 

-- Add fitness centers

SELECT osm_id,'point' as origin_geometry, access,"addr:housenumber" as housenumber, 'gym' AS amenity, shop, 
tags -> 'origin' AS origin, tags -> 'organic' AS organic, denomination,brand,name,
operator,public_transport,railway,religion,tags -> 'opening_hours' as opening_hours, ref, tags||hstore('sport', sport)||hstore('leisure', leisure)  AS tags, way as geom,
tags -> 'wheelchair' as wheelchair  
FROM planet_osm_point WHERE leisure = ANY(ARRAY['fitness_centre','sports_centre'] )AND sport IS NULL AND NOT lower(name) LIKE '%yoga%'

UNION ALL 
-- Add Yoga centers

SELECT osm_id,'point' as origin_geometry, access,"addr:housenumber" as housenumber, 'yoga' AS amenity, shop, 
tags -> 'origin' AS origin, tags -> 'organic' AS organic, denomination,brand,name,
operator,public_transport,railway,religion,tags -> 'opening_hours' as opening_hours, ref, tags||hstore('sport', sport)||hstore('leisure', leisure)  AS tags, way as geom,
tags -> 'wheelchair' as wheelchair
FROM planet_osm_point WHERE (sport = 'yoga' OR lower(name) LIKE '%yoga%') AND shop IS NULL

UNION ALL 

-------------------------------------------------------------------
--------------------School polygons--------------------------------
-------------------------------------------------------------------

--------------------------primary_school (über Name, wenn kein isced:level)------------------
SELECT osm_id, 'polygon' as origin_geometry, access,"addr:housenumber" as housenumber, 'primary_school' AS amenity, shop, 
tags -> 'origin' AS origin, tags -> 'organic' AS organic, denomination,brand,name,
operator,public_transport,railway,religion,tags -> 'opening_hours' as opening_hours, ref,tags, st_centroid(way) as geom,
tags -> 'wheelchair' as wheelchair  
FROM planet_osm_polygon
WHERE amenity = 'school' AND (
lower(name) LIKE ANY (SELECT (jsonb_array_elements_text((select_from_variable_container_o('amenity_config')->'primary_school'->'add')::jsonb))) AND
lower(name) NOT LIKE ANY (SELECT (jsonb_array_elements_text((select_from_variable_container_o('amenity_config')->'primary_school'->'discard')::jsonb)))
AND tags -> 'isced:level' IS NULL)
OR tags -> 'isced:level' LIKE '%1%'

UNION ALL


--------------secondary_school; Haupt-/Mittel-/Realschule/Gymnasium (über Name, wenn kein isced:level)----------------

SELECT osm_id, 'polygon' as origin_geometry, access,"addr:housenumber" as housenumber, 'secondary_school' AS amenity, shop, 
tags -> 'origin' AS origin, tags -> 'organic' AS organic, denomination,brand,name,
operator,public_transport,railway,religion,tags -> 'opening_hours' as opening_hours, ref,tags, st_centroid(way) as geom,
tags -> 'wheelchair' as wheelchair  
FROM planet_osm_polygon
WHERE amenity = 'school' AND ((
lower(name) LIKE ANY (SELECT (jsonb_array_elements_text((select_from_variable_container_o('amenity_config')->'secondary_school'->'add')::jsonb)))
AND
lower(name) NOT LIKE ANY (SELECT (jsonb_array_elements_text((select_from_variable_container_o('amenity_config')->'secondary_school'->'discard')::jsonb)))
AND tags -> 'isced:level' IS NULL
)
OR tags -> 'isced:level' LIKE ANY (ARRAY['%2%', '%3%'])
)

UNION ALL 

-----------------------------------------------------------------
--------------------School points--------------------------------
-----------------------------------------------------------------

--------------------------primary_school (über Name, wenn kein isced:level)------------------

SELECT osm_id, 'point' as origin_geometry, access,"addr:housenumber" as housenumber, 'primary_school' AS amenity, shop, 
tags -> 'origin' AS origin, tags -> 'organic' AS organic, denomination,brand,name,
operator,public_transport,railway,religion,tags -> 'opening_hours' as opening_hours, ref,tags, st_centroid(way) as geom,
tags -> 'wheelchair' as wheelchair  
FROM planet_osm_point
WHERE amenity = 'school' AND (
lower(name) LIKE ANY (SELECT (jsonb_array_elements_text((select_from_variable_container_o('amenity_config')->'primary_school'->'add')::jsonb))) AND
lower(name) NOT LIKE ANY (SELECT (jsonb_array_elements_text((select_from_variable_container_o('amenity_config')->'primary_school'->'discard')::jsonb)))
AND tags -> 'isced:level' IS NULL)
OR tags -> 'isced:level' LIKE '%1%'

UNION ALL

--------------secondary_school; Haupt-/Mittel-/Realschule/Gymnasium (über Name, wenn kein isced:level)----------------

SELECT osm_id, 'point' as origin_geometry, access,"addr:housenumber" as housenumber, 'secondary_school' AS amenity, shop, 
tags -> 'origin' AS origin, tags -> 'organic' AS organic, denomination,brand,name,
operator,public_transport,railway,religion,tags -> 'opening_hours' as opening_hours, ref,tags, st_centroid(way) as geom,
tags -> 'wheelchair' as wheelchair  
FROM planet_osm_point
WHERE amenity = 'school' AND ((
lower(name) LIKE ANY (SELECT (jsonb_array_elements_text((select_from_variable_container_o('amenity_config')->'secondary_school'->'add')::jsonb)))
AND
lower(name) NOT LIKE ANY (SELECT (jsonb_array_elements_text((select_from_variable_container_o('amenity_config')->'secondary_school'->'discard')::jsonb)))
AND tags -> 'isced:level' IS NULL
)
OR tags -> 'isced:level' LIKE ANY (ARRAY['%2%', '%3%'])
)
);

-----------------------------------------------------------------
-------------Insert kindergartens--------------------------------
-----------------------------------------------------------------

DROP TABLE IF EXISTS kindergartens_polygons;
CREATE TEMP TABLE kindergartens_polygons AS (
SELECT osm_id,'polygon' as origin_geometry, access, "addr:housenumber" as housenumber, amenity, shop, 
tags -> 'origin' AS origin, tags -> 'organic' AS organic, denomination, brand, name,
operator, public_transport, railway, religion, tags -> 'opening_hours' as opening_hours, ref, tags::hstore AS tags, way as geom,
tags -> 'wheelchair' as wheelchair, ST_centroid(way) AS centroid
FROM planet_osm_polygon
WHERE amenity = 'kindergarten' );

DROP TABLE IF EXISTS kindergarten_duplicates;
CREATE TEMP TABLE kindergarten_duplicates AS (
SELECT *
FROM (
	SELECT o.*, ST_Distance(o.centroid,p.centroid) AS distance
	FROM kindergartens_polygons o
	JOIN kindergartens_polygons p
	ON ST_DWithin( o.centroid::geography, p.centroid::geography, select_from_variable_container_s('duplicated_kindergarden_lookup_radius')::float)
	AND NOT ST_DWithin(o.centroid, p.centroid, 0)
	) AS duplicates) ;

DELETE FROM kindergartens_polygons WHERE osm_id = ANY (SELECT osm_id FROM kindergarten_duplicates);

INSERT INTO kindergartens_polygons 
SELECT max(osm_id), 'polygon' AS origin_geometry, max(access) AS access, max(housenumber) AS housenumber, 
max(amenity) AS amenity, max(shop) AS shop, max(tags -> 'origin') AS origin, max(tags -> 'organic') AS organic, max(denomination) AS denomination,
max(brand) AS brand, max(name) AS name, max(operator) AS operator, max(public_transport) AS public_transport, max(railway) AS railway,
max(religion) AS religion, max(tags -> 'opening_hours') AS opening_hours, max(REF) AS ref, max(tags::TEXT)::hstore AS tags, null,
max(tags -> 'wheelchair') AS wheelchair, max(centroid)::geometry
FROM kindergarten_duplicates GROUP BY distance;

INSERT INTO pois 
SELECT DISTINCT p.osm_id,'point' as origin_geometry, p.access, "addr:housenumber" AS housenumber, p.amenity, p.shop, --p."addr:housenumber" doesn't work
p.tags -> 'origin' AS origin, p.tags -> 'organic' AS organic, p.denomination,p.brand,p.name,
p.operator,p.public_transport,p.railway,p.religion,p.tags -> 'opening_hours' as opening_hours, p.ref, p.tags::hstore AS tags, p.way as geom,
p.tags -> 'wheelchair' as wheelchair  
FROM planet_osm_point p, kindergartens_polygons kp 
WHERE p.amenity = 'kindergarten' EXCEPT 
SELECT DISTINCT kp.osm_id, kp.origin_geometry, kp.ACCESS, kp.housenumber, kp.amenity, kp.shop, kp.origin, kp.organic, kp.denomination, kp.brand, kp.name, 
kp.OPERATOR, kp.public_transport, kp.railway, kp.religion, kp.opening_hours, kp.REF, kp.tags, kp.geom, kp.wheelchair
FROM kindergartens_polygons kp, planet_osm_point p WHERE st_within(p.way, kp.geom) AND p.amenity = 'kindergarten'

UNION ALL 

SELECT kp.osm_id, kp.origin_geometry, kp.ACCESS, kp.housenumber, kp.amenity, kp.shop, kp.origin, kp.organic, kp.denomination, kp.brand, kp.name, 
kp.OPERATOR, kp.public_transport, kp.railway, kp.religion, kp.opening_hours, kp.REF, kp.tags, kp.centroid AS geom, kp.wheelchair
FROM kindergartens_polygons kp;

/*End*/

--Distinguish kindergarten - nursery
SELECT pois_reclassification_array('name','kindergarten','amenity','nursery','left');
UPDATE pois p SET amenity = 'nursery'
WHERE amenity = 'kindergarten'	
AND (tags -> 'max_age') = '3';

/*End*/
------------------------------------------end kindergarten-------------------------------------------

--For Munich grocery == convencience

SELECT pois_reclassification('shop','grocery','amenity','convenience','singlevalue');
SELECT pois_reclassification('shop','fashion','amenity','clothes','singlevalue');

/*End*/

ALTER TABLE pois add column gid serial;
ALTER TABLE pois add primary key(gid); 
CREATE INDEX index_pois ON pois USING GIST (geom);
CREATE INDEX ON pois(amenity);

UPDATE pois SET amenity = shop
WHERE shop IS NOT NULL;
ALTER TABLE pois DROP COLUMN shop;

--Refinement Shopping

SELECT pois_reclassification_array('name','supermarket','amenity','discount_supermarket','any');
SELECT pois_reclassification_array('name','supermarket','amenity','hypermarket','any');
SELECT pois_reclassification_array('name','supermarket','amenity','no_end_consumer_store','any');
SELECT pois_reclassification_array('name','supermarket','amenity','health_food','any');

--Refinement low cost GYMs
SELECT pois_reclassification_array('name','gym','amenity','low_cost_gym','any');

UPDATE pois SET amenity = 'organic'
WHERE organic = 'only'
AND (amenity = 'supermarket' OR amenity = 'convenience');

UPDATE pois SET amenity = 'international_supermarket'
WHERE origin is not null
AND (amenity = 'supermarket' OR amenity = 'convenience');

/*End*/

--Select relevant operators bicycle_rental

DELETE FROM pois 
WHERE (NOT lower(operator) ~~ 
ANY
(
	SELECT concat('%',jsonb_object_keys(select_from_variable_container_o('pois_search_conditions')->'operators_bicycle_rental'),'%')
)  
OR operator IS NULL) 
AND amenity = 'bicycle_rental';


--INSERT public_transport_stops
WITH pt AS (
	SELECT osm_id,'bus_stop' as public_transport_stop,name,tags -> 'wheelchair' AS wheelchair, way as geom FROM planet_osm_point 
	WHERE highway = 'bus_stop' AND name IS NOT NULL
	UNION ALL
	SELECT osm_id,'bus_stop' as public_transport_stop,name,tags -> 'wheelchair' AS wheelchair, way as geom FROM planet_osm_point 
	WHERE public_transport = 'platform' AND highway <> 'bus_stop'
	AND name IS NOT NULL AND tags -> 'bus'='yes'
	UNION ALL
	SELECT osm_id,'tram_stop' as public_transport_stop,name,tags -> 'wheelchair' AS wheelchair,way as geom FROM planet_osm_point 
	WHERE public_transport = 'stop_position' 
	AND tags -> 'tram'='yes'
	AND name IS NOT NULL
	UNION ALL
	SELECT osm_id,'subway_entrance' as public_transport,name,tags -> 'wheelchair' AS wheelchair, way as geom FROM planet_osm_point
	WHERE railway = 'subway_entrance'
	UNION ALL
	SELECT osm_id,'rail_station' as public_transport,name,tags -> 'wheelchair' AS wheelchair,way as geom 
	FROM planet_osm_point WHERE railway = 'stop'
	AND tags -> 'train' ='yes'
)
INSERT INTO pois (osm_id,origin_geometry,amenity,name,wheelchair,geom) 
SELECT osm_id,'point',public_transport_stop,name,wheelchair,geom 
FROM pt;

DO $$                  
    BEGIN 
        IF EXISTS
            ( SELECT 1
              FROM   information_schema.tables 
              WHERE  table_schema = 'public'
              AND    table_name = 'pois_insert_no_fusion'
            )
        THEN
			INSERT INTO pois (origin_geometry,amenity,name,geom)
			SELECT 'point', amenity, name, geom 
			FROM pois_insert_no_fusion;
		END IF;
    END
$$ ;

WITH x AS (
	SELECT 'subway' as public_transport,name,way as geom  FROM planet_osm_point 
	WHERE public_transport ='station' 
	AND tags -> 'subway' = 'yes' AND railway <> 'proposed'
),
close_entrances AS (
	SELECT p.geom,x.name,min(st_distance(p.geom::geography,x.geom::geography))
	FROM pois p, x
	WHERE p.geom && ST_Buffer(x.geom::geography,500)::geometry
	GROUP BY p.geom,x.name
)
UPDATE pois p set name = c.name 
FROM close_entrances c
WHERE p.geom = c.geom
AND amenity = 'subway_entrance';

-- Multipoint for Sports center and waterparks

DROP TABLE IF EXISTS sports_center;
DROP TABLE IF EXISTS waterpark;
CREATE TABLE sports_center (LIKE planet_osm_polygon INCLUDING INDEXES);
INSERT INTO sports_center
SELECT * FROM planet_osm_polygon WHERE (leisure = 'sports_centre'  OR lower(name) LIKE ANY (ARRAY['%bezirkssportanlage%','%sportcenter%','%sportzentrum%']) ) AND amenity IS NULL AND NOT (building IS NOT NULL AND sport IS null);
SELECT derive_access_from_polygons('sports_center','sports_center');
DROP TABLE IF EXISTS sports_center;

CREATE TABLE waterpark (LIKE planet_osm_polygon INCLUDING INDEXES);
INSERT INTO waterpark
SELECT * FROM planet_osm_polygon WHERE leisure = 'water_park' AND amenity IS NULL;
SELECT derive_access_from_polygons('waterpark','waterpark');
DROP TABLE IF EXISTS waterpark;

-- If custom_pois exists, run pois fusion 

DO $$                  
    BEGIN 
        IF EXISTS
            ( SELECT 1
              FROM   information_schema.tables 
              WHERE  table_schema = 'public'
              AND    table_name = 'custom_pois'
            )
        THEN
			--Run pois_fusion
			PERFORM pois_fusion();
        END IF ;
    END
$$ ;


--CREATE copy of pois for scenarios
DROP TABLE IF EXISTS pois_userinput;
CREATE TABLE pois_userinput (like pois INCLUDING ALL);
INSERT INTO pois_userinput
SELECT * FROM pois;

ALTER TABLE pois_userinput ADD COLUMN userid integer;
CREATE INDEX ON pois_userinput(userid);

--Add Foreign Key to pois_userinput 
ALTER TABLE pois_userinput ADD COLUMN pois_modified_id integer; 
ALTER TABLE pois_userinput
ADD CONSTRAINT pois_userinput_id_fkey FOREIGN KEY (pois_modified_id) 
REFERENCES pois_modified(id) ON DELETE CASCADE;

<<<<<<< HEAD
=======
-- Clean duplicates and integrate custom pois

--SELECT pois_fusion();
>>>>>>> 4375ad38
<|MERGE_RESOLUTION|>--- conflicted
+++ resolved
@@ -398,9 +398,3 @@
 ADD CONSTRAINT pois_userinput_id_fkey FOREIGN KEY (pois_modified_id) 
 REFERENCES pois_modified(id) ON DELETE CASCADE;
 
-<<<<<<< HEAD
-=======
--- Clean duplicates and integrate custom pois
-
---SELECT pois_fusion();
->>>>>>> 4375ad38
