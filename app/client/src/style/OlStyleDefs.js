--- conflicted
+++ resolved
@@ -980,12 +980,9 @@
       if (!poiIconConf || !poiIconConf.icon) {
         return [];
       }
-<<<<<<< HEAD
+      
       let radiusBasedOnZoom = 20;
       let offsetInYDir = -20;
-=======
-      let radiusBasedOnZoom = 18;
->>>>>>> 33e04ba0
       poisShadowStyle.getImage().setScale(1);
 
       if (resolution > 20) {
