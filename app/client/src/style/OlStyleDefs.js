import OlStyle from "ol/style/Style";
import OlStroke from "ol/style/Stroke";
import OlFill from "ol/style/Fill";
import OlCircle from "ol/style/Circle";
import OlIcon from "ol/style/Icon";
import OlText from "ol/style/Text";
import OlFontSymbol from "../utils/FontSymbol";
import OlShadow from "../utils/Shadow";

import poisAoisStore from "../store/modules/poisaois";
import isochroneStore from "../store/modules/isochrones";
import mapStore from "../store/modules/map";
import appStore from "../store/modules/app";
import { FA_DEFINITIONS } from "../utils/FontAwesomev6ProDefs";
import { getIconUnicode } from "../utils/Helpers";
import Point from "ol/geom/Point";
import { getArea } from "ol/sphere.js";
import i18n from "../../src/plugins/i18n";

OlFontSymbol.addDefs(
  {
    font: process.env.VUE_APP_FONTAWESOME_NPM_AUTH_TOKEN
      ? "'Font Awesome 6 Pro'"
      : "'Font Awesome 5 Free'",
    name: "FontAwesome",
    prefix: ""
  },
  FA_DEFINITIONS
);

const CUSTOM_FA_DEFS = {};
if (window.FontAwesomeKitConfig && window.FontAwesomeKitConfig.iconUploads) {
  const iconNames = Object.keys(window.FontAwesomeKitConfig.iconUploads);
  iconNames.forEach(iconName => {
    const unicode = window.FontAwesomeKitConfig.iconUploads[iconName].u;
    if (unicode) {
      CUSTOM_FA_DEFS[`fak fa-${iconName}`] = getIconUnicode(
        `fak fa-${iconName}`
      );
    }
  });
}

OlFontSymbol.addDefs(
  {
    font: "Font Awesome Kit",
    name: "Font Awesome Kit",
    prefix: ""
  },
  CUSTOM_FA_DEFS
);

export function getMeasureStyle(measureConf) {
  return new OlStyle({
    fill: new OlFill({
      color: measureConf.fillColor || "rgba(255, 255, 255, 0.2)"
    }),
    stroke: new OlStroke({
      color: measureConf.strokeColor || "rgba(0, 0, 0, 0.5)",
      width: 4
    })
  });
}
export function getMeasureInteractionStyle(measureConf) {
  return new OlStyle({
    fill: new OlFill({
      color: measureConf.sketchFillColor || "rgba(255, 255, 255, 0.2)"
    }),
    stroke: new OlStroke({
      color: measureConf.sketchStrokeColor || "rgba(0, 0, 0, 0.5)",
      lineDash: [10, 10],
      width: 2
    }),
    image: new OlCircle({
      radius: 5,
      stroke: new OlStroke({
        color: measureConf.sketchVertexStrokeColor || "rgba(0, 0, 0, 0.7)"
      }),
      fill: new OlFill({
        color: measureConf.sketchVertexFillColor || "rgba(255, 255, 255, 0.2)"
      })
    })
  });
}

export function getSelectStyle() {
  return new OlStyle({
    fill: new OlFill({
      color: [0, 0, 0, 0]
    }),
    stroke: new OlStroke({
      color: "#fe4a49",
      width: 5,
      lineDash: [10, 10]
    }),
    image: new OlCircle({
      radius: 7,
      fill: new OlFill({
        color: "#FF0000"
      })
    })
  });
}

export function getSearchHighlightStyle() {
  return [
    new OlStyle({
      fill: new OlFill({
        color: "rgba(255,0,0,0.2)"
      }),
      stroke: new OlStroke({
        color: "#FF0000",
        width: 3
      }),
      image: new OlCircle({
        radius: 8,
        stroke: new OlStroke({
          color: "#FF0000",
          width: 3
        }),
        fill: new OlFill({
          color: "rgba(255,0,0,0.2)"
        })
      })
    })
  ];
}

export function getInfoStyle() {
  return new OlStyle({
    fill: new OlFill({
      color: "rgba(255,0,0, 0.2)"
    }),
    stroke: new OlStroke({
      color: "#FF0000",
      width: 2
    }),
    image: new OlCircle({
      radius: 7,
      fill: new OlFill({
        color: "#FF0000"
      })
    })
  });
}

export function studyAreaStyle() {
  return new OlStyle({
    fill: new OlFill({
      color: "rgba(96, 96, 98, 0.7)"
    }),
    stroke: new OlStroke({
      color: "#606062",
      width: 5
    })
  });
}

export function getEditStyle() {
  return editStyleFn();
}

export function getIsochroneNetworkStyle() {
  const styleFunction = feature => {
    const color = feature.get("color");
    const style = new OlStyle({
      stroke: new OlStroke({
        color: color,
        width: 3
      })
    });
    return [style];
  };
  return styleFunction;
}

const routingIconUnicodes = {
  walking_standard: "fas fa-person-walking",
  walking_elderly: "fas fa-person-walking",
  walking_safe_night: "fas fa-person-walking",
  cycling_standard: "fas fa-bicycle",
  cycling_pedelec: "fas fa-bicycle",
  walking_wheelchair: "fas fa-wheelchair",
  walking_wheelchair_standard: "fas fa-wheelchair",
  walking_wheelchair_electric: "fas fa-wheelchair"
};

export function getIsochroneStyle() {
  const styleFunction = feature => {
    // Style array
    let styles = [];
    // Get the incomeLevel and modus from the feature properties
    let isVisible = feature.get("isVisible");
    let geomType = feature.getGeometry().getType();

    /**
     * Creates styles for isochrone polygon geometry type and isochrone
     * center marker.
     */
    if (
      geomType === "Polygon" ||
      geomType === "MultiPolygon" ||
      geomType === "LineString"
    ) {
      //Check feature isVisible Property
      if (isVisible === false) {
        return;
      }
      const calculationColors = isochroneStore.state.calculationColors;
      const selectedCalculations = isochroneStore.state.selectedCalculations;
      const calculationNumber = feature.get("calculationNumber");
      const calculationIndex = selectedCalculations.findIndex(calculation => {
        return calculation.id === calculationNumber;
      });
      styles.push(
        new OlStyle({
          fill: new OlFill({
            color: calculationColors[calculationIndex]
          })
        })
      );

      if (feature.get("showLabel")) {
        if (geomType !== ["Polygon", "LineString"]) {
          styles.push(
            new OlStyle({
              geometry: feature => {
                const coordinates = feature
                  .getGeometry()
                  .getCoordinates()[0][0];
                let maxY = null;
                let index = null;
                // Find max coordinate Y
                coordinates.forEach(coordinate => {
                  if (maxY === null || coordinate[1] > maxY) {
                    maxY = coordinate[1];
                    index = coordinates.indexOf(coordinate);
                  }
                });
                const center = coordinates[index];
                return new Point(center);
              },
              text: new OlText({
                text: Math.round(feature.get("step") / 60) + " min",
                font: "bold 16px Arial",
                placement: "point",
                fill: new OlFill({
                  color: "white"
                }),
                maxAngle: 0,
                backgroundFill: new OlFill({
                  color: feature.get("color")
                }),
                padding: [2, 2, 2, 2]
              })
            })
          );
        } else {
          styles.push(
            new OlStyle({
              text: new OlText({
                text: Math.round(feature.get("step") / 60) + " min",
                font: "bold 16px Arial",
                placement: "line",
                fill: new OlFill({
                  color: feature.get("color")
                }),
                maxAngle: 0
              })
            })
          );
        }
      }
    } else {
      let path = `img/markers/marker-${feature.get("calculationNumber")}.png`;
      let markerStyle = new OlStyle({
        image: new OlIcon({
          anchor: [0.5, 0.96],
          src: path,
          scale: 0.5
        })
      });
      styles.push(markerStyle);
      if (feature.get("showLabel") && feature.get("routing")) {
        let routingUnicode;
        if (routingIconUnicodes[feature.get("routing")]) {
          routingUnicode =
            FA_DEFINITIONS[routingIconUnicodes[feature.get("routing")]];
        } else {
          routingUnicode = feature.get("routing");
        }
        styles.push(
          new OlStyle({
            text: new OlText({
              text: `  ${feature.get("speed")} km/h`,
              font: "bold 14px Arial",
              scale: 1.2,
              textAlign: "left",
              placement: "point",
              fill: new OlFill({
                color: "white"
              }),
              maxAngle: 0,
              backgroundFill: new OlFill({
                color: "#800000"
              }),
              padding: [3, 3, 3, 3],
              offsetX: 38,
              offsetY: -27
            })
          }),
          new OlStyle({
            text: new OlText({
              text: `${routingUnicode}`,
              font: "16px FontAwesome",
              scale: 1.2,
              textAlign: "left",
              placement: "point",
              fill: new OlFill({
                color: "white"
              }),
              maxAngle: 0,
              backgroundFill: new OlFill({
                color: "#800000"
              }),
              padding: [3, 3, 3, 3],
              offsetX: 17,
              offsetY: -27
            })
          })
        );
      }
    }
    return styles;
  };

  return styleFunction;
}

export function defaultStyle(feature) {
  const styles = [];
  const geomType = feature.getGeometry().getType();
  const strokeOpt = {
    color: ["MultiPolygon", "Polygon"].includes(geomType)
      ? "#707070"
      : "#707070",
    width: 3
  };
  const fillOpt = {
    color: ["MultiPolygon", "Polygon"].includes(geomType)
      ? "rgba(112, 112, 112, 0.5)"
      : [0, 0, 0, 0]
  };

  const style = new OlStyle({
    fill: new OlFill(fillOpt),
    stroke: new OlStroke(strokeOpt),
    image: new OlCircle({
      radius: 7,
      fill: new OlFill({
        color: "#707070"
      })
    })
  });
  styles.push(style);
  return styles;
}

const poisEditShadowStyleCache = {};

function poisEditShadowStyle(color, radius) {
  return new OlStyle({
    image: new OlShadow({
      radius: radius,
      blur: 5,
      offsetX: 0,
      offsetY: 0,
      fill: new OlFill({
        color: color
      })
    })
  });
}

const poisEditStyleCache = {};
export function poisEditStyle(feature) {
  const category = feature.get("category");
  if (
    !poisAoisStore.state.poisAois[category] ||
    ["MultiPolygon", "Polygon"].includes(feature.getGeometry().getType())
  ) {
    return [];
  }
  const calculationMode = appStore.state.calculationMode.active;
  if (calculationMode === "default" && feature.get("edit_type")) {
    return [];
  }

  if (calculationMode === "comparison" && !feature.get("edit_type")) {
    return [];
  }

  const poiIconConf = appStore.state.poiIcons[category];
  const editType = feature.get("edit_type");
  //edit_type m = modified, d = deleted, n = new
  const shadowColor = {
    n: "#6495ED",
    m: "#FFA500",
    d: "#FF0000"
  };
  var st = [];
  // Shadow Style for Editing POIs
  if (!editType) {
    st.push(poisEditShadowStyle("rgba(0,0,0,0.5)", 15));
  }
  if (!poisEditShadowStyleCache[editType]) {
    poisEditShadowStyleCache[editType] = poisEditShadowStyle(
      shadowColor[editType],
      25
    );
  }
  st.push(poisEditShadowStyleCache[editType]);
  // ----POIS-----

  let color = poiIconConf.color;
  if (editType === "d") {
    // Icon color for delete poi
    color = "#c9c9c9";
  }
  if (!poiIconConf || !poiIconConf.icon) {
    return [];
  }
  const icon = poiIconConf.icon;
  if (!poisEditStyleCache[icon + color]) {
    // Font style
    poisEditStyleCache[icon + color] = new OlStyle({
      image: new OlFontSymbol({
        form: "marker", //"none|circle|poi|bubble|marker|coma|shield|blazon|bookmark|hexagon|diamond|triangle|sign|ban|lozenge|square a form that will enclose the glyph, default none",
        gradient: false,
        glyph: icon,
        text: "", // text to use if no glyph is defined
        font: "sans-serif",
        fontSize: 0.7,
        fontStyle: "900",
        radius: 20,
        rotation: 0,
        rotateWithView: false,
        offsetY: -20,
        color: color, // icon color
        fill: new OlFill({
          color: "#fff" // marker color
        }),
        stroke: new OlStroke({
          color: color,
          width: 2
        })
      }),
      stroke: new OlStroke({
        width: 2,
        color: "#f80"
      }),
      fill: new OlFill({
        color: [255, 136, 0, 0.6]
      })
    });
  }
  st.push(poisEditStyleCache[icon + color]);
  return st;
}

export function uploadedFeaturesStyle() {
  const style = new OlStyle({
    fill: new OlFill({
      color: "#2196F3"
    }),
    stroke: new OlStroke({
      color: "#2196F3",
      width: 3
    }),
    image: new OlCircle({
      radius: 7,
      fill: new OlFill({
        color: "#2196F3"
      })
    })
  });
  return [style];
}
export function waysNewRoadStyle() {
  const style = new OlStyle({
    stroke: new OlStroke({
      color: "#6495ED",
      width: 4
    })
  });
  return [style];
}

export function waysNewBridgeStyle() {
  const style = new OlStyle({
    stroke: new OlStroke({
      color: "#FFA500",
      width: 4
    })
  });
  return [style];
}

export function buildingStyleWithPopulation() {
  return new OlStyle({
    fill: new OlFill({
      color: "rgb(0,128,0, 0.7)"
    })
  });
}
export function buildingStyleWithNoPopulation() {
  return new OlStyle({
    fill: new OlFill({
      color: "#FF0000"
    })
  });
}

export function deletedStyle() {
  const style = new OlStyle({
    stroke: new OlStroke({
      color: "#FF0000",
      width: 4,
      lineDash: [5, 5]
    })
  });
  return [style];
}

export function editStyleFn() {
  const styleFunction = (feature, resolution) => {
    const props = feature.getProperties();
    if (props.layerName === "poi") {
      return poisEditStyle(feature);
    }
    // Deleted Style
    if (props.edit_type === "d") {
      return deletedStyle();
    }

    // New road Style
    if (feature.get("layerName") === "way") {
      if (props.way_type == "bridge") {
        return waysNewBridgeStyle();
      } else if (props.way_type == "road") {
        return waysNewRoadStyle();
      }
    }
    if (feature.get("layerName") === "building" && feature.get("edit_type")) {
      const styles = [];
      const geomType = feature.getGeometry().getType();
      const strokeOpt = {
        color: ["MultiPolygon", "Polygon"].includes(geomType)
          ? "rgba(255, 0, 0, 1)"
          : "#707070",
        width: 3
      };
      const fillOpt = {
        color: ["MultiPolygon", "Polygon"].includes(geomType)
          ? "rgba(255, 0, 0, 0.5)"
          : [0, 0, 0, 0]
      };
      const properties = feature.getProperties();
      strokeOpt.lineDash = [0, 0];
      strokeOpt.width = 4;

      let isCompleted = true;
      let hasEntranceFeature = false;
      if (
        mapStore.state.reqFields &&
        mapStore.state.selectedEditLayer.get("name") === "building"
      ) {
        mapStore.state.reqFields.forEach(field => {
          if (!properties[field]) {
            isCompleted = false;
          }
        });
      }
      if (mapStore.state.bldEntranceLayer) {
        const extent = feature.getGeometry().getExtent();
        const entrancesInExtent = mapStore.state.bldEntranceLayer
          .getSource()
          .getFeaturesInExtent(extent);

        let countEntrances = 0;
        entrancesInExtent.forEach(entrance => {
          const buildingId = feature.get("id") || feature.getId();
          if (entrance.get("building_modified_id") === buildingId) {
            countEntrances += 1;
          }
        });
        countEntrances === 0
          ? (hasEntranceFeature = false)
          : (hasEntranceFeature = true);
      }

      if (isCompleted === true && hasEntranceFeature === true) {
        strokeOpt.color = "rgb(0,128,0, 0.7)";
        fillOpt.color = "rgb(0,128,0, 0.7)";
      }
      const area = getArea(feature.getGeometry());
      const building_levels = feature.get("building_levels") || 0;
      const population = feature.get("population");
      const area_label = i18n.t(
        "dynamicFields.attributes.building.labels.area"
      );
      const building_levels_label = i18n.t(
        "dynamicFields.attributes.building.labels.building_levels"
      );
      const population_label = i18n.t(
        "dynamicFields.attributes.building.labels.population"
      );
      const floor_area_label = i18n.t(
        "dynamicFields.attributes.building.labels.gross_floor_area"
      );
      // Add label for building.
      let fontSize = 11;

      if (
        resolution < 0.4 &&
        mapStore.state.editLayer &&
        mapStore.state.editLayer.get("showLabels") === 0
      ) {
        const style = new OlStyle({
          text: new OlText({
            text: `${area_label}: ${area.toFixed(
              0
            )} ㎡\n${building_levels_label}: ${building_levels}
            ${floor_area_label}: ${parseInt(area * building_levels)} ㎡
            ${population_label}: ${parseInt(population || 0)}`,
            overflow: true,
            font: `${fontSize}px Calibri, sans-serif`,
            fill: new OlFill({
              color: "black"
            }),
            backgroundFill: new OlFill({
              color: "orange"
            }),
            padding: [1, 1, 1, 1]
          })
        });
        styles.push(style);
      }
      const style = new OlStyle({
        fill: new OlFill(fillOpt),
        stroke: new OlStroke(strokeOpt),
        image: new OlCircle({
          radius: 7,
          fill: new OlFill({
            color: "#707070"
          })
        })
      });
      styles.push(style);
      return styles;
    }

    if (feature.get("layerName") === "population") {
      return bldEntrancePointsStyle(feature, resolution);
    }

    return defaultStyle(feature, resolution);
  };
  return styleFunction;
}

export function getFeatureHighlightStyle() {
  return [
    new OlStyle({
      fill: new OlFill({
        color: [0, 0, 0, 0]
      }),
      stroke: new OlStroke({
        color: "#FF0000",
        width: 10
      }),
      image: new OlCircle({
        radius: 10,
        fill: new OlFill({
          color: "#FF0000"
        })
      })
    })
  ];
}

export function isochroneOverlayStyle(feature) {
  if (feature.get("isVisible") === false) {
    return [];
  } else {
    return [
      new OlStyle({
        fill: new OlFill({
          color: "rgba(255, 0, 0, 0.3)"
        }),
        stroke: new OlStroke({
          color: "#FF0000",
          width: 3
        }),
        image: new OlCircle({
          radius: 5,
          fill: new OlFill({
            color: "#FF0000"
          })
        })
      })
    ];
  }
}

export function studyAreaASelectStyle() {
  return [
    new OlStyle({
      fill: new OlFill({
        color: "rgba(255, 0, 0, 0.5)"
      }),
      stroke: new OlStroke({
        color: "#FF0000",
        width: 5,
        lineDash: [10, 10]
      }),
      image: new OlCircle({
        radius: 10,
        fill: new OlFill({
          color: "#FF0000"
        })
      })
    })
  ];
}

export function bldEntrancePointsStyle(feature, resolution) {
  let radius = 8;
  if (resolution > 4) {
    return [];
  }
  const styles = [];
  styles.push(
    new OlStyle({
      fill: new OlFill({
        color: "#800080"
      }),
      stroke: new OlStroke({
        color: "#800080",
        width: radius
      }),
      image: new OlCircle({
        radius: radius,
        fill: new OlFill({
          color: "#800080"
        })
      })
    })
  );
  return styles;
}

export const baseStyleDefs = {
  boundaryStyle: () => {
    return new OlStyle({
      fill: new OlFill({
        color: [0, 0, 0, 0]
      }),
      stroke: new OlStroke({
        color: "#707070",
        width: 5.5
      })
    });
  },
  subStudyAreaStyle: () => {
    return new OlStyle({
      fill: new OlFill({
        color: "rgba(127,127,191,0.3)"
      }),
      stroke: new OlStroke({
        color: "rgba(127,127,191)",
        width: 2
      })
    });
  }
};

/**
 * Mapillary styles -
 */

export const mapillaryStyleDefs = {
  activeSequence: "",
  baseOverlayStyle: map => {
    const styleFunction = feature => {
      let color = "rgba(53, 175, 109,0.7)";
      if (
        [
          feature.get("sequence"),
          feature.get("id"),
          feature.get("sequence_id")
        ].includes(mapillaryStyleDefs.activeSequence)
      ) {
        color = "#30C2FF";
      }
      const styleConfig = {
        stroke: new OlStroke({
          color: color,
          width: 4
        })
      };
      if (map.getView().getZoom() > 17) {
        styleConfig.image = new OlCircle({
          radius: 6,
          fill: new OlFill({ color: color })
        });
      }
      const style = new OlStyle(styleConfig);
      return [style];
    };
    return styleFunction;
  },
  highlightStyle: feature => {
    let styles = [];
    const angle = feature.get("compass_angle");
    const skey = feature.get("sequence_id");
    if (angle) {
      const wifiStyle = new OlStyle({
        text: new OlText({
          text: "\ue1d8",
          scale: 1,
          font: '900 18px "Material Icons"',
          offsetY: -10,
          rotateWithView: true,
          rotation: (angle * Math.PI) / 180,
          fill: new OlFill({
            color:
              skey === mapillaryStyleDefs.activeSequence ? "#30C2FF" : "#047d50"
          }),
          stroke: new OlStroke({
            color:
              skey === mapillaryStyleDefs.activeSequence
                ? "#30C2FF"
                : "#047d50",
            width: 3
          })
        })
      });
      styles.push(wifiStyle);
    }
    const circleStyle = new OlStyle({
      text: new OlText({
        text: "\uf111",
        scale: 0.9,
        font: '900 18px "Font Awesome 5 Free"',
        fill: new OlFill({
          color:
            skey === mapillaryStyleDefs.activeSequence ? "#30C2FF" : "#047d50"
        }),
        stroke: new OlStroke({ color: "white", width: 4 })
      })
    });
    styles.push(circleStyle);
    return styles;
  },
  circleSolidStyle: new OlStyle({
    text: new OlText({
      text: "\uf111",
      scale: 0.7,
      font: '900 18px "Font Awesome 5 Free"',
      fill: new OlFill({ color: "red" }),
      stroke: new OlStroke({ color: "white", width: 4 })
    })
  }),
  wifiStyle: new OlStyle({
    text: new OlText({
      text: "\ue1d8",
      scale: 1.2,
      font: '900 18px "Material Icons"',
      offsetY: -10,
      rotation: 0,
      fill: new OlFill({ color: "red" }),
      stroke: new OlStroke({ color: "red", width: 3 })
    })
  }),
  updateBearingStyle: bearing => {
    const liveBearing = new OlStyle({
      text: new OlText({
        text: "\ue1d8",
        scale: 1.2,
        font: '900 18px "Material Icons"',
        offsetY: -10,
        rotateWithView: true,
        rotation: (bearing * Math.PI) / 180,
        fill: new OlFill({ color: "red" }),
        stroke: new OlStroke({ color: "red", width: 3 })
      })
    });
    return [liveBearing, mapillaryStyleDefs.circleSolidStyle];
  }
};
/**
 * PoisAois layer style ---------------------
 */
const poisAoisStyleCache = {};
const poisShadowStyle = new OlStyle({
  image: new OlShadow({
    radius: 15,
    blur: 5,
    offsetX: 0,
    offsetY: 0,
    fill: new OlFill({
      color: "rgba(0,0,0,0.5)"
    })
  })
});

export function poisAoisStyle(feature) {
  const category = feature.get("category");
  if (!poisAoisStore.state.poisAois[category]) {
    return [];
  }
  const poiIconConf = appStore.state.poiIcons[category];
  if (!poiIconConf && !poiIconConf.color) return [];
  const color = poiIconConf.color;

  var st = [];
  // ----AOIS-----
  if (["MultiPolygon", "Polygon"].includes(feature.getGeometry().getType())) {
    if (!poisAoisStyleCache[category + color]) {
      poisAoisStyleCache[category + color] = new OlStyle({
        fill: new OlFill({
          color: color
        }),
        stroke: new OlStroke({
          color: color,
          width: 1
        })
      });
    }
    st.push(poisAoisStyleCache[category + color]);
    return st;
  }
  // ----POIS-----
  // Shadow style
  st.push(poisShadowStyle);
  if (!poiIconConf || !poiIconConf.icon) {
    return [];
  }
  const icon = poiIconConf.icon;
  if (!poisAoisStyleCache[icon + color]) {
    // Font style
    poisAoisStyleCache[icon + color] = new OlStyle({
      image: new OlFontSymbol({
        form: "marker", //"none|circle|poi|bubble|marker|coma|shield|blazon|bookmark|hexagon|diamond|triangle|sign|ban|lozenge|square a form that will enclose the glyph, default none",
        gradient: false,
        glyph: icon,
        text: "", // text to use if no glyph is defined
        font: "sans-serif",
        fontSize: 0.7,
        fontStyle: "900",
        radius: 20,
        rotation: 0,
        rotateWithView: false,
        offsetY: -20,
        color: color, // icon color
        fill: new OlFill({
          color: "#fff" // marker color
        }),
        stroke: new OlStroke({
          color: color,
          width: 2
        })
      }),
      stroke: new OlStroke({
        width: 2,
        color: "#f80"
      }),
      fill: new OlFill({
        color: [255, 136, 0, 0.6]
      })
    });
  }
  st.push(poisAoisStyleCache[icon + color]);
  return st;
}

import Chart from "ol-ext/style/Chart";

// PT Station count layer style
// feature:
// "properties": {
//   "stop_id": "de:09162:1",
//   "stop_name": "Karlsplatz (Stachus)",
//   "trip_cnt": {
//     "1": 14,
//     "2": 31
//   }
// }
<<<<<<< HEAD
export function ptStationCountStyle(feature, resolution) {
  let time =
    (appStore.state.timeIndicators.endTime -
      appStore.state.timeIndicators.startTime) /
    3600;
  if (resolution > 7) {
    // demo style
    const tripCnt = feature.get("trip_cnt");
    const tripCntSum = Object.values(tripCnt).reduce((a, b) => a + b, 0) / time;
    let radius = 5;
    if (tripCntSum <= 10 && tripCntSum > 0) {
      radius = 7;
    } else if (tripCntSum <= 20 && tripCntSum > 10) {
      radius = 10;
    } else if (tripCntSum <= 30 && tripCntSum > 20) {
      radius = 13;
    } else if (tripCntSum <= 40 && tripCntSum > 30) {
      radius = 16;
    } else if (tripCntSum > 40) {
      radius = 19;
    }

    return new OlStyle({
      image: new OlCircle({
        radius: radius,
        fill: new OlFill({
          color: "#becf50"
        })
=======
export function ptStationCountStyle(feature) {
  // demo style
  const tripCnt = feature.get("trip_cnt");
  const tripCntSum = Object.values(tripCnt).reduce((a, b) => a + b, 0);
  let radius = 3;
  if (tripCntSum <= 5 && tripCntSum > 0) {
    radius = 5;
  } else if (tripCntSum <= 10 && tripCntSum > 5) {
    radius = 7;
  } else if (tripCntSum <= 20 && tripCntSum > 10) {
    radius = 9;
  } else if (tripCntSum <= 30 && tripCntSum > 20) {
    radius = 11;
  } else if (tripCntSum <= 40 && tripCntSum > 30) {
    radius = 13;
  } else if (tripCntSum <= 80 && tripCntSum > 40) {
    radius = 16;
  } else if (tripCntSum > 80) {
    radius = 19;
  }

  return new OlStyle({
    image: new OlCircle({
      radius: radius,
      fill: new OlFill({
        color: "#2BB381"
>>>>>>> af754479
      })
    });
  } else {
    const tripCnt = feature.get("trip_cnt");
    console.log(tripCnt);

    let dataAndColors = {
      data: [],
      colors: []
    };

    for (const ctn in tripCnt) {
      switch (ctn) {
        case "0":
          dataAndColors.data.push(tripCnt[ctn]);
          dataAndColors.colors.push("#0075A2");
          break;
        case "1":
          dataAndColors.data.push(tripCnt[ctn]);
          dataAndColors.colors.push("#F7A9A8");
          break;
        case "2":
          dataAndColors.data.push(tripCnt[ctn]);
          dataAndColors.colors.push("#FFAA5A");
          break;
        case "3":
          dataAndColors.data.push(tripCnt[ctn]);
          dataAndColors.colors.push("#68A691");
          break;
        case "4":
          dataAndColors.data.push(tripCnt[ctn]);
          dataAndColors.colors.push("#BEB8EB");
          break;
        case "5":
          dataAndColors.data.push(tripCnt[ctn]);
          dataAndColors.colors.push("#1A3A3A");
          break;
        case "6":
          dataAndColors.data.push(tripCnt[ctn]);
          dataAndColors.colors.push("#C57B57");
          break;
        case "7":
          dataAndColors.data.push(tripCnt[ctn]);
          dataAndColors.colors.push("#457B9D");
          break;
        case "11":
          dataAndColors.data.push(tripCnt[ctn]);
          dataAndColors.colors.push("#6A3E37");
          break;
        case "12":
          dataAndColors.data.push(tripCnt[ctn]);
          dataAndColors.colors.push("#34344A");
          break;

        default:
          break;
      }
    }

    return new OlStyle({
      image: new Chart({
        type: "pie",
        radius: 20,
        colors: dataAndColors.colors,
        data: dataAndColors.data
      })
    });
  }
}

export const stylesRef = {
  poisAoisStyle: poisAoisStyle,
  study_area_crop: baseStyleDefs.boundaryStyle,
  sub_study_area: baseStyleDefs.subStudyAreaStyle,
  pt_station_count: ptStationCountStyle
};<|MERGE_RESOLUTION|>--- conflicted
+++ resolved
@@ -997,7 +997,6 @@
 //     "2": 31
 //   }
 // }
-<<<<<<< HEAD
 export function ptStationCountStyle(feature, resolution) {
   let time =
     (appStore.state.timeIndicators.endTime -
@@ -1007,16 +1006,20 @@
     // demo style
     const tripCnt = feature.get("trip_cnt");
     const tripCntSum = Object.values(tripCnt).reduce((a, b) => a + b, 0) / time;
-    let radius = 5;
-    if (tripCntSum <= 10 && tripCntSum > 0) {
+    let radius = 3;
+    if (tripCntSum <= 5 && tripCntSum > 0) {
+      radius = 5;
+    } else if (tripCntSum <= 10 && tripCntSum > 5) {
       radius = 7;
     } else if (tripCntSum <= 20 && tripCntSum > 10) {
-      radius = 10;
+      radius = 9;
     } else if (tripCntSum <= 30 && tripCntSum > 20) {
+      radius = 11;
+    } else if (tripCntSum <= 40 && tripCntSum > 30) {
       radius = 13;
-    } else if (tripCntSum <= 40 && tripCntSum > 30) {
+    } else if (tripCntSum <= 80 && tripCntSum > 40) {
       radius = 16;
-    } else if (tripCntSum > 40) {
+    } else if (tripCntSum > 80) {
       radius = 19;
     }
 
@@ -1026,34 +1029,6 @@
         fill: new OlFill({
           color: "#becf50"
         })
-=======
-export function ptStationCountStyle(feature) {
-  // demo style
-  const tripCnt = feature.get("trip_cnt");
-  const tripCntSum = Object.values(tripCnt).reduce((a, b) => a + b, 0);
-  let radius = 3;
-  if (tripCntSum <= 5 && tripCntSum > 0) {
-    radius = 5;
-  } else if (tripCntSum <= 10 && tripCntSum > 5) {
-    radius = 7;
-  } else if (tripCntSum <= 20 && tripCntSum > 10) {
-    radius = 9;
-  } else if (tripCntSum <= 30 && tripCntSum > 20) {
-    radius = 11;
-  } else if (tripCntSum <= 40 && tripCntSum > 30) {
-    radius = 13;
-  } else if (tripCntSum <= 80 && tripCntSum > 40) {
-    radius = 16;
-  } else if (tripCntSum > 80) {
-    radius = 19;
-  }
-
-  return new OlStyle({
-    image: new OlCircle({
-      radius: radius,
-      fill: new OlFill({
-        color: "#2BB381"
->>>>>>> af754479
       })
     });
   } else {
