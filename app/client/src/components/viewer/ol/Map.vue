--- conflicted
+++ resolved
@@ -62,11 +62,7 @@
             <v-simple-table
               v-if="
                 getInfoResult[popup.currentLayerIndex].get('layerName') !==
-<<<<<<< HEAD
-                  'indicators'
-=======
                   'footpath_visualization'
->>>>>>> 781e2271
               "
               dense
               class="pr-2"
@@ -540,18 +536,14 @@
       this.getInfoLayerSource.addFeature(
         this.getInfoResult[this.popup.currentLayerIndex]
       );
-
-      let closestPoint;
-      if (position) {
-        closestPoint = this.getInfoResult[this.popup.currentLayerIndex]
-          .getGeometry()
-          .getClosestPoint(coordinate || position[0]);
+      while (position && Array.isArray(position[0])) {
+        position = position[0];
       }
       this.map.getView().animate({
-        center: closestPoint,
+        center: position,
         duration: 400
       });
-      this.popupOverlay.setPosition(closestPoint);
+      this.popupOverlay.setPosition(position);
       this.popup.isVisible = true;
       this.popup.title = `info`;
     },
@@ -629,7 +621,6 @@
 
         //Check for isochrone features
         const features = me.map.getFeaturesAtPixel(evt.pixel, {
-          hitTolerance: 10,
           layerFilter: candidate => {
             if (candidate.get("name") === "Isochrone Layer") {
               return true;
@@ -697,16 +688,6 @@
           axios.all(promiseArray).then(function(results) {
             console.log(results);
             results.forEach(response => {
-<<<<<<< HEAD
-              const features = response.data.features;
-              const layerName = JSON.parse(response.config.data).layerName;
-              if (features && features.length === 0) {
-                return;
-              }
-              const olFeatures = geojsonToFeature(response.data, {});
-              olFeatures[0].set("layerName", layerName);
-              me.getInfoResult.push(olFeatures[0]);
-=======
               if (response && response.data && response.data.features) {
                 const features = response.data.features;
                 const layerName = JSON.parse(response.config.data).layerName;
@@ -718,7 +699,6 @@
                 olFeatures[0].set("layerName", layerName);
                 me.getInfoResult.push(olFeatures[0]);
               }
->>>>>>> 781e2271
             });
             if (me.getInfoResult.length > 0) {
               me.showPopup(evt.coordinate);
