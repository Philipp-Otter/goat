<template>
  <div>
    <span style="display:none;">{{ layerName }}</span>
    <div v-if="item.mapLayer.get('legendGraphicUrl')">
      <img
        crossorigin="anonymous"
        style="max-width:100%;padding-left:50px"
        :src="item.mapLayer.get('legendGraphicUrl')"
        class="white--text mt-0 pt-0"
      />
    </div>
    <div v-else>
      <div v-if="item.mapLayer.get('type') === 'WMS'">
        <template
          v-for="(layerName, index2) in item.mapLayer
            .getSource()
            .getParams()
            .LAYERS.split(',')"
        >
          <div :key="index2">
            <img
              crossorigin="anonymous"
              style="max-width:100%; padding-left:50px;"
              :src="getWMSLegendImageUrl(item.mapLayer, layerName)"
              class="white--text mt-0 pt-0"
            />
            <br />
          </div>
        </template>
      </div>
      <div :key="legendRerenderOnActiveMode">
        <div
          v-if="
            ['VECTORTILE', 'VECTOR'].includes(item.mapLayer.get('type')) &&
<<<<<<< HEAD
              $appConfig.stylesObj[item.mapLayer.get('name')]
=======
              $appConfig.stylesObjCopy[item.mapLayer.get('name')]
>>>>>>> 0efbd808
          "
          style="text-align: center; padding: 20px;"
          :key="item.layerTreeKey"
        >
<<<<<<< HEAD
          <div v-if="$appConfig.stylesObj[item.mapLayer.get('name')]">
=======
          <div v-if="$appConfig.stylesObjCopy[item.mapLayer.get('name')]">
>>>>>>> 0efbd808
            <v-layout
              v-for="(rule, ith) in filterStylesOnActiveModeByLayerName(
                item.mapLayer.get('name')
              ).rules"
              :key="ith"
              class="pl-2"
              row
              wrap
              align-center
            >
              <v-flex xs1>
                <v-simple-checkbox
                  style="width: 27px;height: 38px;"
                  :ripple="false"
                  v-if="
                    filterStylesOnActiveModeByLayerName(
                      item.mapLayer.get('name')
                    ).rules.length > 1
                  "
                  :key="item.attributeDisplayStatusKey"
                  :color="activeColor.primary"
                  :value="isLayerAttributeVisible(item, ith)"
                  @input="
                    attributeLevelRendering(
                      $appConfig.stylesObjCopy[item.mapLayer.get('name')].style
                        .rules[ith].filter[0],
                      item,
                      ith
                    )
                  "
                >
                </v-simple-checkbox>
              </v-flex>
              <v-flex xs11>
                <span
                  @click="openStyleDialog(item, ith)"
                  class="justify-start"
                  style="padding-right: 50px; cursor: pointer;"
                  :ref="`legend-vector-${item.name + ith}`"
                  v-html="renderLegend(item, ith)"
                >
                </span>
              </v-flex>
            </v-layout>
          </div>
        </div>
      </div>
    </div>
  </div>
</template>

<script>
import LegendRenderer from "../../../../utils/LegendRenderer";
import Legend from "../controls/Legend";
import { mapGetters } from "vuex";

export default {
  props: ["item", "openStyleDialog", "layerName"],
  mixins: [Legend],
  data: () => ({
    legendRerenderOnActiveMode: 0
  }),
  watch: {
    //Rerendering the legend part when calculationModes value changes
    "calculationOptions.calculationModes.active": function() {
      this.legendRerenderOnActiveMode += 1;
    }
  },
  methods: {
    isLayerAttributeVisible(item, ith) {
      //Checkbox will be checked or unchecked based on layer attribute visibility.
      const name = item.mapLayer.get("name");
      const attributeStyle = this.filterStylesOnActiveModeByLayerName(name)
        .rules[ith].filter[0];
      if (!attributeStyle) {
        return false;
      }
      return true;
    },
    attributeLevelRendering(filter, item, ith) {
      //Display or hide layer on attribute level.
      const name = item.mapLayer.get("name");
      const styleFilter = this.filterStylesOnActiveModeByLayerName(name).rules[
        ith
      ];
      if (styleFilter.filter[0]) {
        styleFilter.filter[0] = "";
      } else {
        styleFilter.filter[0] = filter;
      }
      item.mapLayer.getSource().changed();
      this.item.attributeDisplayStatusKey += 1;
    },
    renderLegend(item, index) {
      //Render individual legend on attribue level.
      setTimeout(() => {
        item = item.mapLayer;
        const styleObj = this.$appConfig.stylesObj;
        const name = item.get("name");
        let styleTranslation = this.$appConfig.stylesObj[name].translation;
        const currentLocale = this.$i18n.locale;
        if (styleObj[name] && styleObj[name].format === "geostyler") {
          let el = this.$refs[`legend-vector-${name + index}`];
          el = el ? el : [];
          if (el.length) {
            if (Array.isArray(el) && el.length > 0) {
              el = el[0];
            }
            // Remove existing svg elements on update (Workaround)
            if (el && el.childNodes.length > 0) {
              el.removeChild(el.childNodes[0]);
            }
            const style = this.filterStylesOnActiveModeByLayerName(name);
            let iStyle = style.rules[index];
            const renderer = new LegendRenderer({
              maxColumnWidth: 240,
              overflow: "auto",
              styles: [
                {
                  name: style.name,
                  rules: [iStyle]
                }
              ],
              size: [230, 300],
              translation: { styleTranslation, currentLocale }
            });
            renderer.render(el);
          }
        }
      }, 100);
    }
  },
  computed: {
    ...mapGetters("app", {
      activeColor: "activeColor"
    })
  }
};
</script><|MERGE_RESOLUTION|>--- conflicted
+++ resolved
@@ -1,10 +1,10 @@
 <template>
   <div>
-    <span style="display:none;">{{ layerName }}</span>
+    <span style="display: none">{{ layerName }}</span>
     <div v-if="item.mapLayer.get('legendGraphicUrl')">
       <img
         crossorigin="anonymous"
-        style="max-width:100%;padding-left:50px"
+        style="max-width: 100%; padding-left: 50px"
         :src="item.mapLayer.get('legendGraphicUrl')"
         class="white--text mt-0 pt-0"
       />
@@ -20,7 +20,7 @@
           <div :key="index2">
             <img
               crossorigin="anonymous"
-              style="max-width:100%; padding-left:50px;"
+              style="max-width: 100%; padding-left: 50px"
               :src="getWMSLegendImageUrl(item.mapLayer, layerName)"
               class="white--text mt-0 pt-0"
             />
@@ -32,20 +32,12 @@
         <div
           v-if="
             ['VECTORTILE', 'VECTOR'].includes(item.mapLayer.get('type')) &&
-<<<<<<< HEAD
-              $appConfig.stylesObj[item.mapLayer.get('name')]
-=======
-              $appConfig.stylesObjCopy[item.mapLayer.get('name')]
->>>>>>> 0efbd808
+            $appConfig.stylesObjCopy[item.mapLayer.get('name')]
           "
-          style="text-align: center; padding: 20px;"
+          style="text-align: center; padding: 20px"
           :key="item.layerTreeKey"
         >
-<<<<<<< HEAD
-          <div v-if="$appConfig.stylesObj[item.mapLayer.get('name')]">
-=======
           <div v-if="$appConfig.stylesObjCopy[item.mapLayer.get('name')]">
->>>>>>> 0efbd808
             <v-layout
               v-for="(rule, ith) in filterStylesOnActiveModeByLayerName(
                 item.mapLayer.get('name')
@@ -57,18 +49,17 @@
               align-center
             >
               <v-flex xs1>
-                <v-simple-checkbox
-                  style="width: 27px;height: 38px;"
-                  :ripple="false"
+                <v-checkbox
+                  style="width: 27px; height: 38px"
                   v-if="
                     filterStylesOnActiveModeByLayerName(
                       item.mapLayer.get('name')
                     ).rules.length > 1
                   "
                   :key="item.attributeDisplayStatusKey"
-                  :color="activeColor.primary"
-                  :value="isLayerAttributeVisible(item, ith)"
-                  @input="
+                  color="success"
+                  :input-value="isLayerAttributeVisible(item, ith)"
+                  @change="
                     attributeLevelRendering(
                       $appConfig.stylesObjCopy[item.mapLayer.get('name')].style
                         .rules[ith].filter[0],
@@ -77,13 +68,13 @@
                     )
                   "
                 >
-                </v-simple-checkbox>
+                </v-checkbox>
               </v-flex>
               <v-flex xs11>
                 <span
                   @click="openStyleDialog(item, ith)"
                   class="justify-start"
-                  style="padding-right: 50px; cursor: pointer;"
+                  style="padding-right: 50px; cursor: pointer"
                   :ref="`legend-vector-${item.name + ith}`"
                   v-html="renderLegend(item, ith)"
                 >
@@ -100,7 +91,6 @@
 <script>
 import LegendRenderer from "../../../../utils/LegendRenderer";
 import Legend from "../controls/Legend";
-import { mapGetters } from "vuex";
 
 export default {
   props: ["item", "openStyleDialog", "layerName"],
@@ -110,7 +100,7 @@
   }),
   watch: {
     //Rerendering the legend part when calculationModes value changes
-    "calculationOptions.calculationModes.active": function() {
+    "calculationOptions.calculationModes.active": function () {
       this.legendRerenderOnActiveMode += 1;
     }
   },
@@ -118,8 +108,8 @@
     isLayerAttributeVisible(item, ith) {
       //Checkbox will be checked or unchecked based on layer attribute visibility.
       const name = item.mapLayer.get("name");
-      const attributeStyle = this.filterStylesOnActiveModeByLayerName(name)
-        .rules[ith].filter[0];
+      const attributeStyle =
+        this.filterStylesOnActiveModeByLayerName(name).rules[ith].filter[0];
       if (!attributeStyle) {
         return false;
       }
@@ -128,9 +118,8 @@
     attributeLevelRendering(filter, item, ith) {
       //Display or hide layer on attribute level.
       const name = item.mapLayer.get("name");
-      const styleFilter = this.filterStylesOnActiveModeByLayerName(name).rules[
-        ith
-      ];
+      const styleFilter =
+        this.filterStylesOnActiveModeByLayerName(name).rules[ith];
       if (styleFilter.filter[0]) {
         styleFilter.filter[0] = "";
       } else {
@@ -177,11 +166,6 @@
         }
       }, 100);
     }
-  },
-  computed: {
-    ...mapGetters("app", {
-      activeColor: "activeColor"
-    })
   }
 };
 </script>