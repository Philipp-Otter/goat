export function humanize(str) {
  return str
    .replace(/^[\s_]+|[\s_]+$/g, "")
    .replace(/[_\s]+/g, " ")
    .replace(/^[a-z]/, function(m) {
      return m.toUpperCase();
    });
}

export function groupBy(items, key) {
  return items.reduce(
    (result, item) => ({
      ...result,
      [item[key]]: [...(result[item[key]] || []), item]
    }),
    {}
  );
}

export function getNestedProperty(obj, key) {
  return key.split(".").reduce(function(o, x) {
    return typeof o == "undefined" || o === null ? o : o[x];
  }, obj);
}

export function addProps(obj, arr, val) {
  if (typeof arr == "string") arr = arr.split(".");

  obj[arr[0]] = obj[arr[0]] || {};

  var tmpObj = obj[arr[0]];

  if (arr.length > 1) {
    arr.shift();
    addProps(tmpObj, arr, val);
  } else obj[arr[0]] = val;

  return obj;
}

export function numberWithCommas(x) {
  return x.toString().replace(/\B(?=(\d{3})+(?!\d))/g, ",");
}

export function debounce(fn, delay) {
  let timeoutID = null;
  return function() {
    clearTimeout(timeoutID);
    let args = arguments;
    let that = this;
    timeoutID = setTimeout(function() {
      fn.apply(that, args);
    }, delay);
  };
}

export function getCurrentDate() {
  const today = new Date();
  return (
    today.getFullYear() + "-" + (today.getMonth() + 1) + "-" + today.getDate()
  );
}

export function getCurrentTime() {
  const today = new Date();
  return today.getHours() + "-" + today.getMinutes() + "-" + today.getSeconds();
}

/**
 * Takes a hex value and prepends a zero if it's a single digit.
 * @param {string} hex Hex value to prepend if single digit.
 * @return {string} hex value prepended with zero if it was single digit,
 *     otherwise the same value that was passed in.
 * @hidden
 */
export function colorZeroPadding(hex) {
  return hex.length == 1 ? `0${hex}` : hex;
}

/**
 * Converts a color from RGB to hex representation.
 * @param {number[]} rgb rgb representation of the color.
 * @return {string} hex representation of the color.
 * @hidden
 */
export function rgbArrayToHex(rgb) {
  const r = rgb[0];
  const g = rgb[1];
  const b = rgb[2];
  if (r != (r & 255) || g != (g & 255) || b != (b & 255)) {
    throw Error(`"(${r},${g},${b})" is not a valid RGB color`);
  }
  const hexR = colorZeroPadding(r.toString(16));
  const hexG = colorZeroPadding(g.toString(16));
  const hexB = colorZeroPadding(b.toString(16));
  return `#${hexR}${hexG}${hexB}`;
}

// helper function to detect a CSS color
// Taken from Vuetify sources
// https://github.com/vuetifyjs/vuetify/blob/master/packages/vuetify/src/mixins/colorable.ts
export function isCssColor(color) {
  return !!color && !!color.match(/^(#|(rgb|hsl)a?\()/);
}

export function linearInterpolation(x1, x2, y1, y2, x) {
  return (x - x1) * ((y2 - y1) / (x2 - x1)) + y1;
}

// Returns two closest values from the array. If value exist undefined is returned
export function getClosest(a, x) {
  var min = Math.min.apply(null, a),
    max = Math.max.apply(null, a),
    i,
    len;

  if (x < min) {
    // if x is lower than the lowest value
    return min;
  } else if (x > max) {
    // if x is greater than the 'greatest' value
    return max;
  }
  a.sort();
  for (i = 0, len = a.length; i < len; i++) {
    if (x > a[i] && x < a[i + 1]) {
      return [a[i], a[i + 1]];
    }
  }
}

// Returns a single rgb color interpolation between given rgb color
// based on the factor given; via https://codepen.io/njmcode/pen/axoyD?editors=0010
export function interpolateColor(color1, color2, factor) {
  if (arguments.length < 3) {
    factor = 0.5;
  }
  color1 = color1.match(/\d+/g).map(Number);
  color2 = color2.match(/\d+/g).map(Number);
  var result = color1.slice();
  for (var i = 0; i < 3; i++) {
    result[i] = Math.round(result[i] + factor * (color2[i] - color1[i]));
  }
  return `rgb(${result.toString()})`;
}

//https://gist.github.com/maxwells/8251275
<<<<<<< HEAD
export const ColorObj = function(hexOrObject) {
=======
export const ColorObj = function(hexOrObject, alpha) {
>>>>>>> 781e2271
  var obj;
  if (hexOrObject instanceof Object) {
    obj = hexOrObject;
  } else {
    obj = LinearColorInterpolator.convertHexToRgb(hexOrObject);
  }
  this.r = obj.r;
  this.g = obj.g;
  this.b = obj.b;
<<<<<<< HEAD
};
ColorObj.prototype.asRgbCss = function() {
  return "rgb(" + this.r + ", " + this.g + ", " + this.b + ")";
=======
  this.alpha = alpha;
};
ColorObj.prototype.asRgbCss = function() {
  if (this.alpha) {
    return (
      "rgba(" + this.r + ", " + this.g + ", " + this.b + ", " + this.alpha + ")"
    );
  } else {
    return "rgb(" + this.r + ", " + this.g + ", " + this.b + ")";
  }
>>>>>>> 781e2271
};

export const LinearColorInterpolator = {
  // convert 6-digit hex to rgb components;
  // accepts with or without hash ("335577" or "#335577")
<<<<<<< HEAD
  convertHexToRgb: function(hex) {
    const match = hex.replace(/#/, "").match(/.{1,2}/g);
    return new ColorObj({
      r: parseInt(match[0], 16),
      g: parseInt(match[1], 16),
      b: parseInt(match[2], 16)
    });
=======
  convertHexToRgb: function(hex, alpha) {
    const match = hex.replace(/#/, "").match(/.{1,2}/g);
    return new ColorObj(
      {
        r: parseInt(match[0], 16),
        g: parseInt(match[1], 16),
        b: parseInt(match[2], 16)
      },
      alpha
    );
>>>>>>> 781e2271
  },
  // left and right are colors that you're aiming to find
  // a color between. Percentage (0-100) indicates the ratio
  // of right to left. Higher percentage means more right,
  // lower means more left.
  findColorBetween: function(left, right, percentage) {
    let newColor = {};
    let components = ["r", "g", "b"];
    for (var i = 0; i < components.length; i++) {
      let c = components[i];
      newColor[c] = Math.round(
        left[c] + ((right[c] - left[c]) * percentage) / 100
      );
    }
    return new ColorObj(newColor);
  }
};<|MERGE_RESOLUTION|>--- conflicted
+++ resolved
@@ -145,11 +145,7 @@
 }
 
 //https://gist.github.com/maxwells/8251275
-<<<<<<< HEAD
-export const ColorObj = function(hexOrObject) {
-=======
 export const ColorObj = function(hexOrObject, alpha) {
->>>>>>> 781e2271
   var obj;
   if (hexOrObject instanceof Object) {
     obj = hexOrObject;
@@ -159,11 +155,6 @@
   this.r = obj.r;
   this.g = obj.g;
   this.b = obj.b;
-<<<<<<< HEAD
-};
-ColorObj.prototype.asRgbCss = function() {
-  return "rgb(" + this.r + ", " + this.g + ", " + this.b + ")";
-=======
   this.alpha = alpha;
 };
 ColorObj.prototype.asRgbCss = function() {
@@ -174,21 +165,11 @@
   } else {
     return "rgb(" + this.r + ", " + this.g + ", " + this.b + ")";
   }
->>>>>>> 781e2271
 };
 
 export const LinearColorInterpolator = {
   // convert 6-digit hex to rgb components;
   // accepts with or without hash ("335577" or "#335577")
-<<<<<<< HEAD
-  convertHexToRgb: function(hex) {
-    const match = hex.replace(/#/, "").match(/.{1,2}/g);
-    return new ColorObj({
-      r: parseInt(match[0], 16),
-      g: parseInt(match[1], 16),
-      b: parseInt(match[2], 16)
-    });
-=======
   convertHexToRgb: function(hex, alpha) {
     const match = hex.replace(/#/, "").match(/.{1,2}/g);
     return new ColorObj(
@@ -199,7 +180,6 @@
       },
       alpha
     );
->>>>>>> 781e2271
   },
   // left and right are colors that you're aiming to find
   // a color between. Percentage (0-100) indicates the ratio
